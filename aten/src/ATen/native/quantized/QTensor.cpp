--- conflicted
+++ resolved
@@ -96,18 +96,17 @@
   return dst;
 }
 
-<<<<<<< HEAD
-QScheme qscheme_quant(const Tensor& self) {
-  auto quantizer = get_qtensorimpl(self)->quantizer();
-  return quantizer->qscheme();
-=======
 Tensor& set_storage_cpu(Tensor& self, Storage storage, int64_t storage_offset, IntArrayRef sizes, IntArrayRef strides) {
   auto* self_ = self.unsafeGetTensorImpl();
   self_->set_storage(storage);
   self_->set_storage_offset(storage_offset);
   self_->set_sizes_and_strides(sizes, strides);
   return self;
->>>>>>> 0223d374
+}
+
+QScheme qscheme_quant(const Tensor& self) {
+  auto quantizer = get_qtensorimpl(self)->quantizer();
+  return quantizer->qscheme();
 }
 
 } // namespace native
