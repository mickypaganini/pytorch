--- conflicted
+++ resolved
@@ -179,21 +179,13 @@
 }
 
 inline Stack toStack(const py::tuple& inputs) {
-<<<<<<< HEAD
-  return toIValue(inputs).toTuple();
-=======
-  return c10::impl::toVector(toIValue(inputs).toTuple()->elements());
->>>>>>> 3a094bfd
+  return c10::impl::toVector(toIValue(inputs).toTuple());
 }
 
 inline TypedStack toTypedStack(const py::tuple& inputs) {
   auto info = toTypedIValue(inputs);
   return TypedStack(
-<<<<<<< HEAD
-      info.ivalue().toTuple(), info.type()->expect<TupleType>());
-=======
-      c10::impl::toVector(info.ivalue().toTuple()->elements()), info.type()->expect<TupleType>());
->>>>>>> 3a094bfd
+      c10::impl::toVector(info.ivalue().toTuple()), info.type()->expect<TupleType>());
 }
 
 inline IValue toIValue(
