--- conflicted
+++ resolved
@@ -178,15 +178,10 @@
         B = torch.arange(-25, 25, dtype=torch.float)
         scale = 2.0
         zero_point = 127
-<<<<<<< HEAD
         qA = torch.quantize_linear(A, scale=scale, zero_point=zero_point,
                                    dtype=torch.quint8)
         qB = torch.quantize_linear(B, scale=scale, zero_point=zero_point,
                                    dtype=torch.quint8)
-=======
-        qA = torch.quantize_linear(A, scale=scale, zero_point=zero_point, dtype=torch.quint8)
-        qB = torch.quantize_linear(A, scale=scale, zero_point=zero_point, dtype=torch.quint8)
->>>>>>> f91f2476
 
         # Add ReLU ground truth
         C = (qA.dequantize() + qB.dequantize()).numpy()
@@ -218,15 +213,10 @@
         scale_C = 0.5
         zero_point_C = 5
 
-<<<<<<< HEAD
         qA = torch.quantize_linear(A, scale=scale_A, zero_point=zero_point_A,
                                    dtype=torch.quint8)
         qB = torch.quantize_linear(B, scale=scale_B, zero_point=zero_point_B,
                                    dtype=torch.quint8)
-=======
-        qA = torch.quantize_linear(A, scale=scale_A, zero_point=zero_point_A, dtype=torch.quint8)
-        qB = torch.quantize_linear(A, scale=scale_B, zero_point=zero_point_B, dtype=torch.quint8)
->>>>>>> f91f2476
 
         # Add ground truth
         C = (qA.dequantize() + qB.dequantize()).numpy()
@@ -271,11 +261,7 @@
 
         a = torch.from_numpy(X)
         qa = torch.quantize_linear(a, scale=scale, zero_point=zero_point,
-<<<<<<< HEAD
                                    dtype=torch_type)
-=======
-                               dtype=torch_type)
->>>>>>> f91f2476
 
         a_hat = qa.dequantize()
         a_pool = F.max_pool2d(a_hat, kernel_size=k, stride=s, padding=p,
