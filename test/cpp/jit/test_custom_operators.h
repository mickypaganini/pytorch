#pragma once

#include "test/cpp/jit/test_base.h"
#include "test/cpp/jit/test_utils.h"

#include "torch/csrc/jit/custom_operator.h"
#include "torch/csrc/jit/irparser.h"
#include "torch/csrc/jit/passes/alias_analysis.h"
#include "torch/csrc/jit/passes/dead_code_elimination.h"
#include "torch/jit.h"

namespace torch {
namespace jit {
namespace test {

void testCustomOperators() {
  {
    RegisterOperators reg("foo::bar", [](double a, at::Tensor b) { return a + b; });
    auto& ops = getAllOperatorsFor(Symbol::fromQualString("foo::bar"));
    ASSERT_EQ(ops.size(), 1);

    auto& op = ops.front();
    ASSERT_EQ(op->schema().name(), "foo::bar");

    ASSERT_EQ(op->schema().arguments().size(), 2);
    ASSERT_EQ(op->schema().arguments()[0].name(), "_0");
    ASSERT_EQ(op->schema().arguments()[0].type()->kind(), TypeKind::FloatType);
    ASSERT_EQ(op->schema().arguments()[1].name(), "_1");
    ASSERT_EQ(op->schema().arguments()[1].type()->kind(), TypeKind::TensorType);

    ASSERT_EQ(op->schema().returns()[0].type()->kind(), TypeKind::TensorType);

    Stack stack;
    push(stack, 2.0f, autograd::make_variable(at::ones(5)));
    op->getOperation()(stack);
    at::Tensor output;
    pop(stack, output);

    ASSERT_TRUE(output.allclose(autograd::make_variable(at::full(5, 3.0f))));
  }
  {
    RegisterOperators reg("foo::bar_with_schema(float a, Tensor b) -> Tensor",
        [](double a, at::Tensor b) { return a + b; });

    auto& ops =
        getAllOperatorsFor(Symbol::fromQualString("foo::bar_with_schema"));
    ASSERT_EQ(ops.size(), 1);

    auto& op = ops.front();
    ASSERT_EQ(op->schema().name(), "foo::bar_with_schema");

    ASSERT_EQ(op->schema().arguments().size(), 2);
    ASSERT_EQ(op->schema().arguments()[0].name(), "a");
    ASSERT_EQ(op->schema().arguments()[0].type()->kind(), TypeKind::FloatType);
    ASSERT_EQ(op->schema().arguments()[1].name(), "b");
    ASSERT_EQ(op->schema().arguments()[1].type()->kind(), TypeKind::TensorType);

    ASSERT_EQ(op->schema().returns().size(), 1);
    ASSERT_EQ(op->schema().returns()[0].type()->kind(), TypeKind::TensorType);

    Stack stack;
    push(stack, 2.0f, autograd::make_variable(at::ones(5)));
    op->getOperation()(stack);
    at::Tensor output;
    pop(stack, output);

    ASSERT_TRUE(output.allclose(autograd::make_variable(at::full(5, 3.0f))));
  }
  {
    // Check that lists work well.
    RegisterOperators reg(
        "foo::lists(int[] ints, float[] floats, Tensor[] tensors) -> float[]",
        [](const std::vector<int64_t>& ints,
           const std::vector<double>& floats,
           std::vector<at::Tensor> tensors) { return floats; });

    auto& ops = getAllOperatorsFor(Symbol::fromQualString("foo::lists"));
    ASSERT_EQ(ops.size(), 1);

    auto& op = ops.front();
    ASSERT_EQ(op->schema().name(), "foo::lists");

    ASSERT_EQ(op->schema().arguments().size(), 3);
    ASSERT_EQ(op->schema().arguments()[0].name(), "ints");
    ASSERT_TRUE(
        op->schema().arguments()[0].type()->isSubtypeOf(ListType::ofInts()));
    ASSERT_EQ(op->schema().arguments()[1].name(), "floats");
    ASSERT_TRUE(
        op->schema().arguments()[1].type()->isSubtypeOf(ListType::ofFloats()));
    ASSERT_EQ(op->schema().arguments()[2].name(), "tensors");
    ASSERT_TRUE(
        op->schema().arguments()[2].type()->isSubtypeOf(ListType::ofTensors()));

    ASSERT_EQ(op->schema().returns().size(), 1);
    ASSERT_TRUE(
        op->schema().returns()[0].type()->isSubtypeOf(ListType::ofFloats()));

    Stack stack;
    push(stack, c10::make_list<int64_t>({1, 2}));
    push(stack, c10::make_list<double>({1.0, 2.0}));
    push(stack, c10::make_list<at::Tensor>({autograd::make_variable(at::ones(5))}));
    op->getOperation()(stack);
    c10::ListPtr<double> output = c10::make_list<double>();
    pop(stack, output);

    ASSERT_EQ(output.size(), 2);
    ASSERT_EQ(output.get(0), 1.0);
    ASSERT_EQ(output.get(1), 2.0);
  }
  {
    RegisterOperators reg(
        "foo::lists2(Tensor[] tensors) -> Tensor[]",
        [](std::vector<at::Tensor> tensors) { return tensors; });

    auto& ops = getAllOperatorsFor(Symbol::fromQualString("foo::lists2"));
    ASSERT_EQ(ops.size(), 1);

    auto& op = ops.front();
    ASSERT_EQ(op->schema().name(), "foo::lists2");

    ASSERT_EQ(op->schema().arguments().size(), 1);
    ASSERT_EQ(op->schema().arguments()[0].name(), "tensors");
    ASSERT_TRUE(
        op->schema().arguments()[0].type()->isSubtypeOf(ListType::ofTensors()));

    ASSERT_EQ(op->schema().returns().size(), 1);
    ASSERT_TRUE(
        op->schema().returns()[0].type()->isSubtypeOf(ListType::ofTensors()));

    Stack stack;
    push(stack, c10::make_list<at::Tensor>({autograd::make_variable(at::ones(5))}));
    op->getOperation()(stack);
    c10::ListPtr<at::Tensor> output = c10::make_list<at::Tensor>();
    pop(stack, output);

    ASSERT_EQ(output.size(), 1);
    ASSERT_TRUE(output.get(0).allclose(autograd::make_variable(at::ones(5))));
  }
<<<<<<< HEAD
  {
    auto op = createOperator(
        "traced::op(float a, Tensor b) -> Tensor",
        [](double a, at::Tensor b) { return a + b; });

    std::shared_ptr<tracer::TracingState> state;
    std::tie(state, std::ignore) = tracer::enter({});

    Stack stack;
    push(stack, 2.0f, autograd::make_variable(at::ones(5)));
    op.getOperation()(stack);
    at::Tensor output = autograd::make_variable(at::empty({}));
    pop(stack, output);

    tracer::exit({IValue(output)});

    std::string op_name("traced::op");
    bool contains_traced_op = false;
    for (const auto& node : state->graph->nodes()) {
      if (std::string(node->kind().toQualString()) == op_name) {
        contains_traced_op = true;
        break;
      }
    }
    ASSERT_TRUE(contains_traced_op);
  }
  {
    ASSERT_THROWS_WITH(
        createOperator(
            "foo::bar_with_bad_schema(Tensor a) -> Tensor",
            [](double a, at::Tensor b) { return a + b; }),
        "Inferred 2 argument(s) for operator implementation, "
        "but the provided schema specified 1 argument(s).");
    ASSERT_THROWS_WITH(
        createOperator(
            "foo::bar_with_bad_schema(Tensor a) -> Tensor",
            [](double a) { return a; }),
        "Inferred type for argument #0 was float, "
        "but the provided schema specified type Tensor "
        "for the argument in that position");
    ASSERT_THROWS_WITH(
        createOperator(
            "foo::bar_with_bad_schema(float a) -> (float, float)",
            [](double a) { return a; }),
        "Inferred 1 return value(s) for operator implementation, "
        "but the provided schema specified 2 return value(s).");
    ASSERT_THROWS_WITH(
        createOperator(
            "foo::bar_with_bad_schema(float a) -> Tensor",
            [](double a) { return a; }),
        "Inferred type for return value #0 was float, "
        "but the provided schema specified type Tensor "
        "for the return value in that position");
  }
  {
    // vector<double> is not supported yet.
    auto op = createOperator(
        "traced::op(float[] f) -> int",
        [](const std::vector<double>& f) -> int64_t { return f.size(); });

    std::shared_ptr<tracer::TracingState> state;
    std::tie(state, std::ignore) = tracer::enter({});

    Stack stack;
    push(stack, c10::make_list<double>({1.0}));

    ASSERT_THROWS_WITH(
        op.getOperation()(stack),
        "Tracing float lists currently not supported!");

    tracer::abandon();
  }
  {
    // Try to create an op using a reserved namespace
    ASSERT_THROWS_WITH(
        createOperator(
            "aten::op(float[] f) -> int",
            [](const std::vector<double>& f) -> int64_t { return f.size(); }),
        "Tried to register a custom operator to a reserved namespace");
  }
=======
>>>>>>> 0c6efbd4
}

void testCustomOperatorAliasing() {
  RegisterOperators reg(
      "foo::aliasing", [](at::Tensor a, at::Tensor b) -> at::Tensor {
        a.add_(b);
        return a;
      });
  auto& ops = getAllOperatorsFor(Symbol::fromQualString("foo::aliasing"));

  {
    auto graph = std::make_shared<Graph>();
    script::parseIR(
        R"IR(
graph(%x: Tensor, %y: Tensor):
  %ret : Tensor = foo::aliasing(%x, %y)
  return (%ret)
  )IR",
        graph.get());

    auto opNode = *graph->block()->nodes().begin();

    AliasDb aliasDb(graph);
    for (const auto input : opNode->inputs()) {
      // The custom op writes to all its inputs
      ASSERT_TRUE(aliasDb.writesToAlias(opNode, {input}));
      // The output should be a wildcard and thus alias all inputs
      ASSERT_TRUE(aliasDb.mayAlias(opNode->output(), input));
    }
  }
  {
    // DCE should not remove a custom op
    auto graph = std::make_shared<Graph>();
    const auto text = R"IR(
graph(%x: Tensor, %y: Tensor):
  # CHECK: foo::aliasing
  %ret : Tensor = foo::aliasing(%x, %y)
  return (%x)
  )IR";
    script::parseIR(text, graph.get());
    EliminateDeadCode(graph);

    testing::FileCheck().run(text, *graph);
  }
}

void testIValueKWargs() {
  const auto text = R"(
    def foo(a : int, b : int, c : int = 4):
      return a + 2*b + 3*c
  )";
  auto cu = compile(text);
  auto result = cu->get_function("foo")({1}, {{"b", 3}});
  ASSERT_EQ(result.toInt(), 19);
}

} // namespace test
} // namespace jit
} // namespace torch<|MERGE_RESOLUTION|>--- conflicted
+++ resolved
@@ -136,89 +136,6 @@
     ASSERT_EQ(output.size(), 1);
     ASSERT_TRUE(output.get(0).allclose(autograd::make_variable(at::ones(5))));
   }
-<<<<<<< HEAD
-  {
-    auto op = createOperator(
-        "traced::op(float a, Tensor b) -> Tensor",
-        [](double a, at::Tensor b) { return a + b; });
-
-    std::shared_ptr<tracer::TracingState> state;
-    std::tie(state, std::ignore) = tracer::enter({});
-
-    Stack stack;
-    push(stack, 2.0f, autograd::make_variable(at::ones(5)));
-    op.getOperation()(stack);
-    at::Tensor output = autograd::make_variable(at::empty({}));
-    pop(stack, output);
-
-    tracer::exit({IValue(output)});
-
-    std::string op_name("traced::op");
-    bool contains_traced_op = false;
-    for (const auto& node : state->graph->nodes()) {
-      if (std::string(node->kind().toQualString()) == op_name) {
-        contains_traced_op = true;
-        break;
-      }
-    }
-    ASSERT_TRUE(contains_traced_op);
-  }
-  {
-    ASSERT_THROWS_WITH(
-        createOperator(
-            "foo::bar_with_bad_schema(Tensor a) -> Tensor",
-            [](double a, at::Tensor b) { return a + b; }),
-        "Inferred 2 argument(s) for operator implementation, "
-        "but the provided schema specified 1 argument(s).");
-    ASSERT_THROWS_WITH(
-        createOperator(
-            "foo::bar_with_bad_schema(Tensor a) -> Tensor",
-            [](double a) { return a; }),
-        "Inferred type for argument #0 was float, "
-        "but the provided schema specified type Tensor "
-        "for the argument in that position");
-    ASSERT_THROWS_WITH(
-        createOperator(
-            "foo::bar_with_bad_schema(float a) -> (float, float)",
-            [](double a) { return a; }),
-        "Inferred 1 return value(s) for operator implementation, "
-        "but the provided schema specified 2 return value(s).");
-    ASSERT_THROWS_WITH(
-        createOperator(
-            "foo::bar_with_bad_schema(float a) -> Tensor",
-            [](double a) { return a; }),
-        "Inferred type for return value #0 was float, "
-        "but the provided schema specified type Tensor "
-        "for the return value in that position");
-  }
-  {
-    // vector<double> is not supported yet.
-    auto op = createOperator(
-        "traced::op(float[] f) -> int",
-        [](const std::vector<double>& f) -> int64_t { return f.size(); });
-
-    std::shared_ptr<tracer::TracingState> state;
-    std::tie(state, std::ignore) = tracer::enter({});
-
-    Stack stack;
-    push(stack, c10::make_list<double>({1.0}));
-
-    ASSERT_THROWS_WITH(
-        op.getOperation()(stack),
-        "Tracing float lists currently not supported!");
-
-    tracer::abandon();
-  }
-  {
-    // Try to create an op using a reserved namespace
-    ASSERT_THROWS_WITH(
-        createOperator(
-            "aten::op(float[] f) -> int",
-            [](const std::vector<double>& f) -> int64_t { return f.size(); }),
-        "Tried to register a custom operator to a reserved namespace");
-  }
-=======
->>>>>>> 0c6efbd4
 }
 
 void testCustomOperatorAliasing() {
